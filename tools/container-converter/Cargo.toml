[package]
name = "container-converter"
version = "0.1.0"
authors = ["NikitaShyrei <nikita.shyrei@fortanix.com>"]
edition = "2018"

# See more keys and their definitions at https://doc.rust-lang.org/cargo/reference/manifest.html

[dependencies]
env_logger = "0.7"
log = "0.4"
clap = "2.33"
shiplift = { git = "https://github.com/charlolizard/shiplift" }
futures = "0.3"
tokio = { version = "1.0.1", features = ["macros", "rt"] }
tempfile = "3.2.0"
<<<<<<< HEAD
serde = { version = "1.0.127", features = ["derive"] }
=======
toml = "0.5.8"
serde = { version = "1.0.127", features = ["derive"] }
docker-image-reference = "0.1.0"
>>>>>>> 63cb969f
<|MERGE_RESOLUTION|>--- conflicted
+++ resolved
@@ -14,10 +14,6 @@
 futures = "0.3"
 tokio = { version = "1.0.1", features = ["macros", "rt"] }
 tempfile = "3.2.0"
-<<<<<<< HEAD
-serde = { version = "1.0.127", features = ["derive"] }
-=======
 toml = "0.5.8"
 serde = { version = "1.0.127", features = ["derive"] }
-docker-image-reference = "0.1.0"
->>>>>>> 63cb969f
+docker-image-reference = "0.1.0"