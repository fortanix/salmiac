--- conflicted
+++ resolved
@@ -121,12 +121,7 @@
         let mut copy_items: Vec<String> = ParentImageBuilder::IMAGE_COPY_DEPENDENCIES.iter().map(|e| e.to_string()).collect();
 
         if block_file_exists {
-<<<<<<< HEAD
-            copy_items.push(EnclaveImageBuilder::BLOCK_FILE_OUT.to_string());
-            copy_items.push(EnclaveImageBuilder::RW_BLOCK_FILE_OUT.to_string());
-=======
             copy_items.push(EnclaveImageBuilder::BLOCK_FILE_OUT);
->>>>>>> bac56052
         }
 
         let docker_file = self.docker_file_contents(copy_items);
