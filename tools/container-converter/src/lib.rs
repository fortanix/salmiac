--- conflicted
+++ resolved
@@ -1,31 +1,8 @@
-<<<<<<< HEAD
 use tempfile::TempDir;
 use log::info;
 use clap::ArgMatches;
 use serde::Deserialize;
-=======
-pub mod image;
-pub mod file;
-
-use file::UnixFile;
-use tempfile::TempDir;
-use log::{info};
-
-use crate::file::{DockerCopyArgs};
-use image::{DockerUtil, create_nitro_image};
-
-use std::fs;
-use std::io::{Write};
-use std::path::{PathBuf};
-
-pub struct EnclaveImageBuilder<'a> {
-    pub client_image : String,
-
-    pub client_cmd : Vec<String>,
-
-    pub dir : &'a TempDir
-}
->>>>>>> 63cb969f
+use docker_image_reference::Reference as DockerReference;
 
 use crate::image::DockerUtil;
 use crate::image_builder::{EnclaveImageBuilder, ParentImageBuilder};
@@ -97,6 +74,13 @@
     pub credentials : Credentials
 }
 
+impl Repository {
+    fn image_reference(&self) -> DockerReference {
+        DockerReference::from_str(&self.image).unwrap()
+    }
+}
+
+
 #[derive(Deserialize, Clone, Debug)]
 pub struct Credentials {
     pub username : String,
@@ -125,7 +109,7 @@
     let input_repository = DockerUtil::new(&args.pull_repository.credentials);
 
     info!("Retrieving client image!");
-    let input_image = input_repository.get_remote_image(&args.pull_repository.image)
+    let input_image = input_repository.get_remote_image(&args.pull_repository.image_reference())
         .await
         .map_err(|message| ConverterError {
             message,
@@ -162,26 +146,14 @@
 
     info!("Resulting image has been successfully created!");
 
-    let result_image = input_repository.get_local_image(&args.push_repository.image)
+    let result_image = input_repository.get_local_image(&args.push_repository.image_reference())
         .await
         .expect("Failed to retrieve converted image");
 
-<<<<<<< HEAD
     let result_repository = DockerUtil::new(&args.push_repository.credentials);
-=======
-    fn start_enclave_command(&self) -> String {
-        let sanitized_nitro_file = format!("'{}'", self.nitro_file);
-
-        format!(
-            "\n\
-                ./parent --vsock-port 5006 & \n\
-                nitro-cli run-enclave --eif-path {} --cpu-count 2 --memory 2200 --debug-mode \n",
-            sanitized_nitro_file)
-    }
->>>>>>> 63cb969f
 
     info!("Pushing resulting image to {}!", args.push_repository.image);
-    result_repository.push_image(&result_image, &args.push_repository.image)
+    result_repository.push_image(&result_image, &args.push_repository.image_reference())
         .await
         .map_err(|message| ConverterError {
             message,
@@ -193,7 +165,6 @@
     Ok(nitro_image_result.measurements)
 }
 
-<<<<<<< HEAD
 
 fn console_argument<'a, T : From<&'a str>>(matches : &'a ArgMatches, name : &str) -> T {
     matches.value_of(name)
@@ -205,14 +176,4 @@
     matches.value_of(name)
         .map(|e| T::from(e))
         .unwrap_or(default)
-=======
-fn rust_log_env_var() -> String {
-    format!("RUST_LOG={}", {
-        if cfg!(debug_assertions) {
-            "debug"
-        } else {
-            "info"
-        }
-    })
->>>>>>> 63cb969f
 }