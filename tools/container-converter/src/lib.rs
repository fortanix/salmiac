pub mod image;
pub mod file;

use file::UnixFile;
use image::{
    DockerUtil,
    create_nitro_image
};
use tempfile::TempDir;
use crate::file::{
    DockerCopyArgs
};

use log::{
    info
};

use std::fs;
use std::io::{Write};
use std::path::{PathBuf};

pub struct EnclaveImageBuilder<'a> {
    pub client_image : String,

    pub client_cmd : Vec<String>,

    pub dir : &'a TempDir
}

impl<'a> EnclaveImageBuilder<'a> {

    pub fn nitro_image_name(&self) -> String {
        self.enclave_image_name() + ".eif"
    }

    pub fn create_image(&self, docker_util : &DockerUtil) -> Result<(), String> {
        let enclave_image_name = self.enclave_image_name();
        let nitro_image_path = &self.dir.path().join(&self.nitro_image_name());

        self.create_requisites()?;
        info!("Enclave prerequisites have been created!");

        docker_util.create_image(self.dir.path(), &enclave_image_name)?;

        create_nitro_image(&enclave_image_name, &nitro_image_path)?;
        info!("Nitro image has been created!");

        Ok(())
    }

    fn enclave_image_name(&self) -> String {
        self.client_image.clone() + "-enclave"
    }

   /* fn enclave_image_tar_path(&self) -> Path {
        let enclave_image_tar = self.enclave_image_name() + ".tar";

        self.dir.path().join(&enclave_image_tar).as_path()
    }*/

    fn resources(&self) -> Vec<file::Resource> {
        vec![
            file::Resource {
                name: "start-enclave.sh".to_string(),
                data: include_bytes!("resources/enclave/start-enclave.sh").to_vec(),
            },
            file::Resource {
                name: "enclave".to_string(),
                data: include_bytes!("resources/enclave/enclave").to_vec(),
            },
        ]
    }

    fn requisites(&self) -> Vec<String> {
        vec![
            "start-enclave.sh".to_string(),
            "enclave".to_string(),
        ]
    }

    fn startup_path(&self) -> PathBuf {
        self.dir.path().join("start-enclave.sh")
    }

    fn create_requisites(&self) -> Result<(), String> {

        let mut docker_file = file::create_docker_file(self.dir.path())?;

        let copy = DockerCopyArgs::copy_to_home(self.requisites());

        file::populate_docker_file(&mut docker_file,
                                   &self.client_image,
                                   &copy,
                                   "./start-enclave.sh",
                                   &rust_log_env_var())?;

        if cfg!(debug_assertions) {
            file::log_docker_file(self.dir.path())?;
        }

        file::create_resources(&self.resources(), self.dir.path())?;

        self.create_enclave_startup_script()?;

        if cfg!(debug_assertions) {
            file::log_file(&self.startup_path())?;
        }

        Ok(())
    }

    fn create_enclave_startup_script(&self) -> Result<(), String> {
        let mut file = fs::OpenOptions::new()
            .append(true)
            .open(&self.dir.path().join("start-enclave.sh"))
            .map_err(|err| format!("Failed to open enclave startup script {:?}", err))?;

        if cfg!(debug_assertions) {
            file.write_all(EnclaveImageBuilder::debug_networking_command().as_bytes()).map_err(|err| format!("Failed to write to file {:?}", err))?;
        }

        // todo: sanitize the user cmd before putting it into startup script.
        // Escape chars like: ' ” \ or ;.
        let cmd = "\n".to_string() + &self.client_cmd.join(" ");

        file.write_all(cmd.as_bytes()).map_err(|err| format!("Failed to write to file {:?}", err))?;

        file.set_execute().map_err(|err| format!("Cannot change permissions for a file {:?}", err))?;

        Ok(())
    }

    fn debug_networking_command() -> String {
        "\n\
        # Debug code. \n\
        # Dumps networking info to make sure that enclave is setup correctly \n\
        sleep 30 \n\
        echo \"Devices start\" \n\
        ip a \n\
        echo \"Devices end\" \n\
        echo \"Routes start\" \n\
        ip r \n\
        echo \"Routes end\" \n\
        echo \"ARP start\" \n\
        ip neigh \n\
        echo \"ARP end\" \n".to_string()
    }
}

pub struct ParentImageBuilder<'a> {
    pub output_image : String,

    pub parent_image : String,

    pub nitro_file : String,

    pub dir : &'a TempDir
}

impl<'a> ParentImageBuilder<'a> {

    fn startup_path(&self) -> PathBuf {
        self.dir.path().join("start-parent.sh")
    }

    pub fn create_image(&self, docker_util : &DockerUtil) -> Result<(), String> {
        self.create_requisites()?;
        info!("Parent prerequisites have been created!");

        docker_util.create_image(self.dir.path(), &self.output_image)?;
        info!("Parent image has been created!");

        Ok(())
    }

    fn create_requisites(&self) -> Result<(), String> {
        let all_requisites = {
            let mut result = self.requisites();
            result.push(self.nitro_file.clone());
            result
        };

        let mut docker_file = file::create_docker_file(self.dir.path())?;

        let copy = DockerCopyArgs::copy_to_home(all_requisites);

        file::populate_docker_file(&mut docker_file,
                                   &self.parent_image,
                                   &copy,
                                   "./start-parent.sh",
                                   &rust_log_env_var())?;

        if cfg!(debug_assertions) {
            file::log_docker_file(self.dir.path())?;
        }

        file::create_resources(&self.resources(), self.dir.path())?;

        self.create_parent_startup_script()?;

        if cfg!(debug_assertions) {
            file::log_file(&self.startup_path())?;
        }

        Ok(())
    }

    fn create_parent_startup_script(&self) -> Result<(), String> {
        let mut file = fs::OpenOptions::new()
            .append(true)
            .open(self.startup_path())
            .map_err(|err| format!("Failed to open enclave startup script {:?}", err))?;

        file.write_all(self.start_enclave_command().as_bytes())
            .map_err(|err| format!("Failed to write to file {:?}", err))?;

        file.write_all(ParentImageBuilder::connect_to_enclave_command().as_bytes())
            .map_err(|err| format!("Failed to write to file {:?}", err))?;

        file.set_execute().map_err(|err| format!("Cannot change permissions for a file {:?}", err))?;

        Ok(())
    }

    fn start_enclave_command(&self) -> String {
        let sanitized_nitro_file = format!("'{}'", self.nitro_file);

        if cfg!(debug_assertions) {
            format!(
                "\n\
                ./parent --remote-port 8080 --vsock-port 5006 & \n\
                nitro-cli run-enclave --eif-path {} --cpu-count 2 --memory 2200 --debug-mode \n",
                sanitized_nitro_file)
        }
        else {
            format!(
                "\n\
                ./parent --vsock-port 5006 & \n\
                nitro-cli run-enclave --eif-path {} --cpu-count 2 --memory 2200 --debug-mode \n",
                sanitized_nitro_file)
        }
    }

    fn connect_to_enclave_command() -> String {
        "\n\
         cat /var/log/nitro_enclaves/* \n\
         ID=$(nitro-cli describe-enclaves | jq '.[0] | .EnclaveID') \n\
         ID=\"${ID%\\\"}\" \n\
         ID=\"${ID#\\\"}\" \n\
         nitro-cli console --enclave-id $ID \n".to_string()
    }

    fn resources(&self) -> Vec<file::Resource> {
        vec![
            file::Resource {
                name: "start-parent.sh".to_string(),
                data: include_bytes!("resources/parent/start-parent.sh").to_vec(),
            },
            file::Resource {
                name: "allocator.yaml".to_string(),
                data: include_bytes!("resources/parent/allocator.yaml").to_vec(),
            },
            file::Resource {
                name: "parent".to_string(),
                data: include_bytes!("resources/parent/parent").to_vec(),
            }
        ]
    }

    fn requisites(&self) -> Vec<String> {
        vec![
            "allocator.yaml".to_string(),
            "start-parent.sh".to_string(),
            "parent".to_string()
        ]
    }
<<<<<<< HEAD
}

pub fn global_resources() -> Vec<file::Resource> {
    vec![
        file::Resource {
            name: "vsock-proxy".to_string(),
            data: include_bytes!("resources/vsock-proxy").to_vec(),
        }
    ]
}

fn rust_log_env_var() -> String {
    format!("RUST_LOG={}", {
        if cfg!(debug_assertions) {
            "debug"
        }
        else {
            "info"
        }
    })
=======
>>>>>>> cc163da0
}<|MERGE_RESOLUTION|>--- conflicted
+++ resolved
@@ -274,16 +274,6 @@
             "parent".to_string()
         ]
     }
-<<<<<<< HEAD
-}
-
-pub fn global_resources() -> Vec<file::Resource> {
-    vec![
-        file::Resource {
-            name: "vsock-proxy".to_string(),
-            data: include_bytes!("resources/vsock-proxy").to_vec(),
-        }
-    ]
 }
 
 fn rust_log_env_var() -> String {
@@ -295,6 +285,4 @@
             "info"
         }
     })
-=======
->>>>>>> cc163da0
 }