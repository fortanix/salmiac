--- conflicted
+++ resolved
@@ -14,12 +14,8 @@
 use log::info;
 
 use std::fs;
-<<<<<<< HEAD
 use std::io::{Write, Read, Seek};
-=======
-use std::io::Write;
 use std::path::{PathBuf};
->>>>>>> 4f25bb0c
 
 pub struct EnclaveImageBuilder<'a> {
     pub client_image : String,
@@ -88,20 +84,8 @@
 
         file::populate_docker_file(&mut docker_file, &self.client_image, &copy, "./start-enclave.sh")?;
 
-<<<<<<< HEAD
-        let debug = true;
-        if debug {
-            use std::io::{SeekFrom};
-            docker_file.seek(SeekFrom::Start(0)).map_err(|err| format!("failed to read file {:?}", err))?;
-
-            let mut docker_file_str = String::new();
-
-            docker_file.read_to_string(&mut docker_file_str).map_err(|err| format!("failed to read file {:?}", err))?;
-            debug!("Parent docker file: {}", docker_file_str);
-=======
         if cfg!(debug_assertions) {
             file::log_docker_file(self.dir.path())?;
->>>>>>> 4f25bb0c
         }
 
         file::create_resources(&self.resources(), self.dir.path())?;
@@ -183,20 +167,8 @@
 
         file::populate_docker_file(&mut docker_file, &self.parent_image, &copy, "./start-parent.sh")?;
 
-<<<<<<< HEAD
-        let debug = true;
-        if debug {
-            use std::io::{SeekFrom};
-            docker_file.seek(SeekFrom::Start(0)).map_err(|err| format!("failed to read file {:?}", err))?;
-
-            let mut docker_file_str = String::new();
-
-            docker_file.read_to_string(&mut docker_file_str).map_err(|err| format!("failed to read file {:?}", err))?;
-            debug!("Parent docker file: {}", docker_file_str);
-=======
         if cfg!(debug_assertions) {
             file::log_docker_file(self.dir.path())?;
->>>>>>> 4f25bb0c
         }
 
         file::create_resources(&self.resources(), self.dir.path())?;
@@ -213,37 +185,6 @@
     fn create_parent_startup_script(&self) -> Result<(), String> {
         let mut file = fs::OpenOptions::new()
             .append(true)
-<<<<<<< HEAD
-            .read(true)
-            .open(self.dir.path().join("start-parent.sh"))
-            .map_err(|err| format!("Failed to open enclave startup script {:?}", err))?;
-
-        let cmd = format!(
-            "./vsock-proxy proxy --remote-port 8080 --vsock-port 5006 & \n\
-             nitro-cli run-enclave --eif-path {} --enclave-cid 4 --cpu-count 2 --memory 3516 --debug-mode \n",
-            self.nitro_file);
-
-        file.write_all(cmd.as_bytes()).map_err(|err| format!("Failed to write to file {:?}", err))?;
-
-        let debug = true;
-        if debug {
-            let cmd = "cat /var/log/nitro_enclaves/* \n\
-             ID=$(nitro-cli describe-enclaves | jq '.[0] | .EnclaveID') \n\
-             ID=\"${ID%\\\"}\" \n\
-             ID=\"${ID#\\\"}\" \n\
-             nitro-cli console --enclave-id $ID \n";
-
-            file.write_all(cmd.as_bytes()).map_err(|err| format!("Failed to write to file {:?}", err))?;
-
-            use std::io::{SeekFrom};
-            file.seek(SeekFrom::Start(0)).map_err(|err| format!("failed to read file {:?}", err))?;
-
-            let mut docker_file_str = String::new();
-
-            file.read_to_string(&mut docker_file_str).map_err(|err| format!("failed to read file {:?}", err))?;
-            debug!("Parent startup script file: {}", docker_file_str);
-        }
-=======
             .open(self.startup_path())
             .map_err(|err| format!("Failed to open enclave startup script {:?}", err))?;
 
@@ -252,7 +193,6 @@
 
         file.write_all(ParentImageBuilder::connect_to_enclave_command().as_bytes())
             .map_err(|err| format!("Failed to write to file {:?}", err))?;
->>>>>>> 4f25bb0c
 
         file.set_execute().map_err(|err| format!("Cannot change permissions for a file {:?}", err))?;
 
