use tempfile::TempDir;
<<<<<<< HEAD
use log::info;
use clap::ArgMatches;
use serde::Deserialize;
use docker_image_reference::Reference as DockerReference;
=======
use log::{info};
use serde_json::json;

use crate::file::{DockerCopyArgs, Resource};
use image::{DockerUtil, create_nitro_image};

use std::fs;
use std::io::{Write};
use std::path::{PathBuf};

pub struct EnclaveImageBuilder<'a> {
    pub client_image : String,

    pub client_cmd : Vec<String>,

    pub dir : &'a TempDir
}
>>>>>>> 1573bf9a

use crate::image::DockerUtil;
use crate::image_builder::{EnclaveImageBuilder, ParentImageBuilder};

pub mod image;
pub mod file;
pub mod image_builder;

pub type Result<T> = std::result::Result<T, ConverterError>;

#[derive(Deserialize, Clone, Debug)]
pub struct ConverterArgs {
    pub pull_repository : Repository,

    pub push_repository : Repository,

    pub parent_image : String,
}

impl ConverterArgs {
    pub fn from_console_arguments(console_arguments : &ArgMatches) -> std::result::Result<ConverterArgs, String> {
        let client_image = console_argument::<String>(console_arguments, "image");
        let parent_image = console_argument_or_default::<String>(
            console_arguments,
            "parent-image",
            "parent-base".to_string());
        let output_image = console_argument::<String>(console_arguments, "output-image");

        if client_image == output_image {
            return Err("Client and output image should point to different images!".to_string())
        }

<<<<<<< HEAD
        let pull_username = console_argument::<String>(console_arguments, "pull-username");
        let pull_password = console_argument::<String>(console_arguments, "pull-password");

        let push_username = console_argument_or_default::<String>(
            console_arguments,
            "push-username",
            pull_username.clone());
        let push_password = console_argument_or_default::<String>(
            console_arguments,
            "push-password",
            pull_password.clone());

        Ok(ConverterArgs {
            pull_repository: Repository {
                image: client_image,
                credentials: Credentials {
                    username: pull_username,
                    password: pull_password
                }
            },
            push_repository: Repository {
                image: output_image,
                credentials: Credentials {
                    username: push_username,
                    password: push_password
                }
            },
            parent_image
        })
=======
    fn resources(&self) -> Vec<file::Resource> {
        vec![
            file::Resource {
                name: "start-enclave.sh".to_string(),
                data: include_bytes!("resources/enclave/start-enclave.sh").to_vec(),
                is_executable: true
            },
            file::Resource {
                name: "enclave".to_string(),
                data: include_bytes!("resources/enclave/enclave").to_vec(),
                is_executable: true
            },
        ]
    }

    fn requisites(&self) -> Vec<String> {
        vec![
            "start-enclave.sh".to_string(),
            "enclave".to_string(),
        ]
    }

    fn startup_path(&self) -> PathBuf {
        self.dir.path().join("start-enclave.sh")
    }

    fn create_requisites(&self) -> Result<(), String> {

        let mut docker_file = file::create_docker_file(self.dir.path())?;

        let requisites = {
            let mut result = self.requisites();
            result.push("enclave-settings.json".to_string());

            result
        };

        let copy = DockerCopyArgs::copy_to_home(requisites);

        file::populate_docker_file(&mut docker_file,
                                   &self.client_image,
                                   &copy,
                                   "./start-enclave.sh",
                                   &rust_log_env_var())?;

        if cfg!(debug_assertions) {
            file::log_docker_file(self.dir.path())?;
        }

        let resources = {
            let mut result = self.resources();

            // This is a placeholder value, it will be changed to a proper type after PR
            // https://bitbucket.org/fortanix/salmiac/pull-requests/23 is merged
            let settings = json!({
                "key_url": "www.google.com",
                "key_domain": "localhost",
                "key_path": "key.pem",
                "certificate_path": "certificate.pem",
            });

            let data = serde_json::to_vec_pretty(&settings)
                .map_err(|err| format!("Failed serializing enclave settings file. {:?}", err))?;

            result.push(Resource {
                name: "enclave-settings.json".to_string(),
                data,
                is_executable: false
            });

            result
        };

        file::create_resources(&resources, self.dir.path())?;

        self.create_enclave_startup_script()?;

        if cfg!(debug_assertions) {
            file::log_file(&self.startup_path())?;
        }

        Ok(())
    }

    fn create_enclave_startup_script(&self) -> Result<(), String> {
        let mut file = fs::OpenOptions::new()
            .append(true)
            .open(&self.dir.path().join("start-enclave.sh"))
            .map_err(|err| format!("Failed to open enclave startup script {:?}", err))?;

        if cfg!(debug_assertions) {
            file.write_all(EnclaveImageBuilder::debug_networking_command().as_bytes()).map_err(|err| format!("Failed to write to file {:?}", err))?;
        }

        // todo: sanitize the user cmd before putting it into startup script.
        // Escape chars like: ' ” \ or ;.
        let cmd = "\n".to_string() + &self.client_cmd.join(" ");

        file.write_all(cmd.as_bytes()).map_err(|err| format!("Failed to write to file {:?}", err))?;

        file.set_execute().map_err(|err| format!("Cannot change permissions for a file {:?}", err))?;

        Ok(())
    }

    fn debug_networking_command() -> String {
        "\n\
        # Debug code. \n\
        # Dumps networking info to make sure that enclave is setup correctly \n\
        sleep 30 \n\
        echo \"Devices start\" \n\
        ip a \n\
        echo \"Devices end\" \n\
        echo \"Routes start\" \n\
        ip r \n\
        echo \"Routes end\" \n\
        echo \"ARP start\" \n\
        ip neigh \n\
        echo \"ARP end\" \n".to_string()
>>>>>>> 1573bf9a
    }
}

#[derive(Deserialize, Clone, Debug)]
pub struct Repository {
    pub image : String,

    pub credentials : Credentials
}

impl Repository {
    fn image_reference(&self) -> DockerReference {
        DockerReference::from_str(&self.image).unwrap()
    }
}


#[derive(Deserialize, Clone, Debug)]
pub struct Credentials {
    pub username : String,

    pub password : String
}

#[derive(Debug)]
pub struct ConverterError {
    pub message : String,

    pub kind : ConverterErrorKind
}

#[derive(Debug)]
pub enum ConverterErrorKind {
    ImagePull,
    ImagePush,
    RequisitesCreation,
    EnclaveImageCreation,
    NitroFileCreation,
    ParentImageCreation
}

pub async fn run(args: ConverterArgs) -> Result<String> {
    let input_repository = DockerUtil::new(&args.pull_repository.credentials);

    info!("Retrieving client image!");
    let input_image = input_repository.get_remote_image(&args.pull_repository.image_reference())
        .await
        .map_err(|message| ConverterError {
            message,
            kind: ConverterErrorKind::ImagePull
        })?;

    info!("Retrieving CMD from client image!");
    let client_cmd = input_image.details.config.cmd.expect("No CMD present in user image");

    info!("Creating working directory!");
    let temp_dir = TempDir::new().map_err(|err| ConverterError {
        message: format!("Cannot create temp dir {:?}", err),
        kind: ConverterErrorKind::RequisitesCreation
    })?;

    let enclave_builder = EnclaveImageBuilder {
        client_image: args.pull_repository.image.clone(),
        client_cmd : client_cmd[2..].to_vec(), // removes /bin/sh -c
        dir : &temp_dir,
    };

    info!("Building enclave image!");
    let nitro_image_result = enclave_builder.create_image(&input_repository)?;

    let parent_builder = ParentImageBuilder {
        output_image : args.push_repository.image.clone(),
        parent_image : args.parent_image.clone(),
        nitro_file : nitro_image_result.nitro_file,
        dir : &temp_dir,
    };

    info!("Building parent image!");
    parent_builder.create_image(&input_repository)?;

    info!("Resulting image has been successfully created!");

    let result_image = input_repository.get_local_image(&args.push_repository.image_reference())
        .await
        .expect("Failed to retrieve converted image");

    let result_repository = DockerUtil::new(&args.push_repository.credentials);

    info!("Pushing resulting image to {}!", args.push_repository.image);
    result_repository.push_image(&result_image, &args.push_repository.image_reference())
        .await
        .map_err(|message| ConverterError {
            message,
            kind: ConverterErrorKind::ImagePush
        })?;

    info!("Resulting image has been successfully pushed to {} !", args.push_repository.image);

    Ok(nitro_image_result.measurements)
}

<<<<<<< HEAD
=======
    fn resources(&self) -> Vec<file::Resource> {
        vec![
            file::Resource {
                name: "start-parent.sh".to_string(),
                data: include_bytes!("resources/parent/start-parent.sh").to_vec(),
                is_executable: true
            },
            file::Resource {
                name: "allocator.yaml".to_string(),
                data: include_bytes!("resources/parent/allocator.yaml").to_vec(),
                is_executable: false
            },
            file::Resource {
                name: "parent".to_string(),
                data: include_bytes!("resources/parent/parent").to_vec(),
                is_executable: true
            }
        ]
    }
>>>>>>> 1573bf9a

fn console_argument<'a, T : From<&'a str>>(matches : &'a ArgMatches, name : &str) -> T {
    matches.value_of(name)
        .map(|e| T::from(e))
        .expect(&format!("Argument {} should be supplied", name))
}

fn console_argument_or_default<'a, T : From<&'a str>>(matches : &'a ArgMatches, name : &str, default : T) -> T {
    matches.value_of(name)
        .map(|e| T::from(e))
        .unwrap_or(default)
}<|MERGE_RESOLUTION|>--- conflicted
+++ resolved
@@ -1,30 +1,10 @@
 use tempfile::TempDir;
-<<<<<<< HEAD
 use log::info;
 use clap::ArgMatches;
 use serde::Deserialize;
 use docker_image_reference::Reference as DockerReference;
-=======
-use log::{info};
-use serde_json::json;
 
-use crate::file::{DockerCopyArgs, Resource};
-use image::{DockerUtil, create_nitro_image};
-
-use std::fs;
-use std::io::{Write};
-use std::path::{PathBuf};
-
-pub struct EnclaveImageBuilder<'a> {
-    pub client_image : String,
-
-    pub client_cmd : Vec<String>,
-
-    pub dir : &'a TempDir
-}
->>>>>>> 1573bf9a
-
-use crate::image::DockerUtil;
+use crate::image::{DockerUtil};
 use crate::image_builder::{EnclaveImageBuilder, ParentImageBuilder};
 
 pub mod image;
@@ -55,7 +35,6 @@
             return Err("Client and output image should point to different images!".to_string())
         }
 
-<<<<<<< HEAD
         let pull_username = console_argument::<String>(console_arguments, "pull-username");
         let pull_password = console_argument::<String>(console_arguments, "pull-password");
 
@@ -85,127 +64,6 @@
             },
             parent_image
         })
-=======
-    fn resources(&self) -> Vec<file::Resource> {
-        vec![
-            file::Resource {
-                name: "start-enclave.sh".to_string(),
-                data: include_bytes!("resources/enclave/start-enclave.sh").to_vec(),
-                is_executable: true
-            },
-            file::Resource {
-                name: "enclave".to_string(),
-                data: include_bytes!("resources/enclave/enclave").to_vec(),
-                is_executable: true
-            },
-        ]
-    }
-
-    fn requisites(&self) -> Vec<String> {
-        vec![
-            "start-enclave.sh".to_string(),
-            "enclave".to_string(),
-        ]
-    }
-
-    fn startup_path(&self) -> PathBuf {
-        self.dir.path().join("start-enclave.sh")
-    }
-
-    fn create_requisites(&self) -> Result<(), String> {
-
-        let mut docker_file = file::create_docker_file(self.dir.path())?;
-
-        let requisites = {
-            let mut result = self.requisites();
-            result.push("enclave-settings.json".to_string());
-
-            result
-        };
-
-        let copy = DockerCopyArgs::copy_to_home(requisites);
-
-        file::populate_docker_file(&mut docker_file,
-                                   &self.client_image,
-                                   &copy,
-                                   "./start-enclave.sh",
-                                   &rust_log_env_var())?;
-
-        if cfg!(debug_assertions) {
-            file::log_docker_file(self.dir.path())?;
-        }
-
-        let resources = {
-            let mut result = self.resources();
-
-            // This is a placeholder value, it will be changed to a proper type after PR
-            // https://bitbucket.org/fortanix/salmiac/pull-requests/23 is merged
-            let settings = json!({
-                "key_url": "www.google.com",
-                "key_domain": "localhost",
-                "key_path": "key.pem",
-                "certificate_path": "certificate.pem",
-            });
-
-            let data = serde_json::to_vec_pretty(&settings)
-                .map_err(|err| format!("Failed serializing enclave settings file. {:?}", err))?;
-
-            result.push(Resource {
-                name: "enclave-settings.json".to_string(),
-                data,
-                is_executable: false
-            });
-
-            result
-        };
-
-        file::create_resources(&resources, self.dir.path())?;
-
-        self.create_enclave_startup_script()?;
-
-        if cfg!(debug_assertions) {
-            file::log_file(&self.startup_path())?;
-        }
-
-        Ok(())
-    }
-
-    fn create_enclave_startup_script(&self) -> Result<(), String> {
-        let mut file = fs::OpenOptions::new()
-            .append(true)
-            .open(&self.dir.path().join("start-enclave.sh"))
-            .map_err(|err| format!("Failed to open enclave startup script {:?}", err))?;
-
-        if cfg!(debug_assertions) {
-            file.write_all(EnclaveImageBuilder::debug_networking_command().as_bytes()).map_err(|err| format!("Failed to write to file {:?}", err))?;
-        }
-
-        // todo: sanitize the user cmd before putting it into startup script.
-        // Escape chars like: ' ” \ or ;.
-        let cmd = "\n".to_string() + &self.client_cmd.join(" ");
-
-        file.write_all(cmd.as_bytes()).map_err(|err| format!("Failed to write to file {:?}", err))?;
-
-        file.set_execute().map_err(|err| format!("Cannot change permissions for a file {:?}", err))?;
-
-        Ok(())
-    }
-
-    fn debug_networking_command() -> String {
-        "\n\
-        # Debug code. \n\
-        # Dumps networking info to make sure that enclave is setup correctly \n\
-        sleep 30 \n\
-        echo \"Devices start\" \n\
-        ip a \n\
-        echo \"Devices end\" \n\
-        echo \"Routes start\" \n\
-        ip r \n\
-        echo \"Routes end\" \n\
-        echo \"ARP start\" \n\
-        ip neigh \n\
-        echo \"ARP end\" \n".to_string()
->>>>>>> 1573bf9a
     }
 }
 
@@ -251,12 +109,27 @@
     let input_repository = DockerUtil::new(&args.pull_repository.credentials);
 
     info!("Retrieving client image!");
-    let input_image = input_repository.get_remote_image(&args.pull_repository.image_reference())
-        .await
-        .map_err(|message| ConverterError {
-            message,
-            kind: ConverterErrorKind::ImagePull
-        })?;
+    let mut client_image_raw = args.pull_repository.image.clone();
+    let client_image = {
+        let result = DockerReference::from_str(&client_image_raw).unwrap();
+
+        if result.tag().is_none() && !result.has_digest() {
+            client_image_raw.push_str(":latest");
+            DockerReference::from_str(&client_image_raw).unwrap()
+        } else {
+            result
+        }
+    };
+    let input_image = if let Some(local_image) = input_repository.get_local_image(&client_image).await {
+        local_image
+    } else {
+        input_repository.get_remote_image(&client_image)
+            .await
+            .map_err(|message| ConverterError {
+                message,
+                kind: ConverterErrorKind::ImagePull
+            })?
+    };
 
     info!("Retrieving CMD from client image!");
     let client_cmd = input_image.details.config.cmd.expect("No CMD present in user image");
@@ -307,29 +180,6 @@
     Ok(nitro_image_result.measurements)
 }
 
-<<<<<<< HEAD
-=======
-    fn resources(&self) -> Vec<file::Resource> {
-        vec![
-            file::Resource {
-                name: "start-parent.sh".to_string(),
-                data: include_bytes!("resources/parent/start-parent.sh").to_vec(),
-                is_executable: true
-            },
-            file::Resource {
-                name: "allocator.yaml".to_string(),
-                data: include_bytes!("resources/parent/allocator.yaml").to_vec(),
-                is_executable: false
-            },
-            file::Resource {
-                name: "parent".to_string(),
-                data: include_bytes!("resources/parent/parent").to_vec(),
-                is_executable: true
-            }
-        ]
-    }
->>>>>>> 1573bf9a
-
 fn console_argument<'a, T : From<&'a str>>(matches : &'a ArgMatches, name : &str) -> T {
     matches.value_of(name)
         .map(|e| T::from(e))
