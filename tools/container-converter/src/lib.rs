--- conflicted
+++ resolved
@@ -279,12 +279,7 @@
     format!("RUST_LOG={}", {
         if cfg!(debug_assertions) {
             "debug"
-<<<<<<< HEAD
-        }
-        else {
-=======
         } else {
->>>>>>> ab6339f2
             "info"
         }
     })
