use docker_image_reference::Reference as DockerReference;
use log::info;
use tempfile::TempDir;

use crate::file::{DockerCopyArgs, Resource, UnixFile};
use crate::image::{create_nitro_image, DockerUtil, ImageWithDetails, PCRList};
<<<<<<< HEAD
use crate::Result;
=======
use crate::{Result, ImageKind, ImageToClean};
>>>>>>> 3221d4f4
use crate::{file, ConverterError, ConverterErrorKind};
use api_model::shared::EnclaveSettings;
use api_model::NitroEnclavesConversionRequestOptions;

use std::fs;
use std::io::Write;
use std::path::{Path, PathBuf};
use std::sync::mpsc::Sender;

pub struct EnclaveImageBuilder<'a> {
    pub client_image: DockerReference<'a>,

    pub dir: &'a TempDir,
}

pub struct EnclaveBuilderResult {
    pub pcr_list: PCRList,
}

const INSTALLATION_DIR: &'static str = "/opt/fortanix/enclave-os";

impl<'a> EnclaveImageBuilder<'a> {
    pub const ENCLAVE_FILE_NAME: &'static str = "enclave.eif";

    const DEFAULT_ENCLAVE_SETTINGS_FILE: &'static str = "enclave-settings.json";

    pub async fn create_image(
        &self,
        docker_util: &'a DockerUtil,
        enclave_settings: EnclaveSettings,
<<<<<<< HEAD
        images_to_clean_snd: Sender<String>,
=======
        images_to_clean_snd: Sender<ImageToClean>,
>>>>>>> 3221d4f4
    ) -> Result<EnclaveBuilderResult> {
        self.create_requisites(enclave_settings).map_err(|message| ConverterError {
            message,
            kind: ConverterErrorKind::RequisitesCreation,
        })?;

        info!("Enclave prerequisites have been created!");

        let enclave_image_str = self.enclave_image();
        let enclave_image_reference = DockerReference::from_str(&enclave_image_str).map_err(|message| ConverterError {
            message: format!("Failed to create enclave image reference. {:?}", message),
            kind: ConverterErrorKind::RequisitesCreation,
        })?;

        // This image is made temporary because it is only used by nitro-cli to create an `.eif` file.
        // After nitro-cli finishes we can safely reclaim it.
        let _ = create_image(
            docker_util,
            &enclave_image_reference,
            self.dir.path(),
            ConverterErrorKind::EnclaveImageCreation,
        )
        .await
<<<<<<< HEAD
        .map(|e| e.make_temporary(images_to_clean_snd))?;
=======
        .map(|e| e.make_temporary(ImageKind::Intermediate, images_to_clean_snd))?;
>>>>>>> 3221d4f4

        let nitro_image_path = &self.dir.path().join(EnclaveImageBuilder::ENCLAVE_FILE_NAME);

        let nitro_measurements = create_nitro_image(&enclave_image_reference, &nitro_image_path)?;

        info!("Nitro image has been created!");

        Ok(EnclaveBuilderResult {
            pcr_list: nitro_measurements.pcr_list,
        })
    }

    fn enclave_image(&self) -> String {
        let new_tag = self
            .client_image
            .tag()
            .map(|e| e.to_string() + "-enclave")
            .unwrap_or("enclave".to_string());

        self.client_image.name().to_string() + ":" + &new_tag
    }

    fn resources(&self) -> Vec<file::Resource> {
        vec![file::Resource {
            name: "enclave".to_string(),
            data: include_bytes!("resources/enclave/enclave").to_vec(),
            is_executable: true,
        }]
    }

    fn requisites(&self) -> Vec<String> {
        vec!["enclave".to_string(), "enclave-settings.json".to_string()]
    }

    fn create_requisites(&self, enclave_settings: EnclaveSettings) -> std::result::Result<(), String> {
        let mut docker_file = file::create_docker_file(self.dir.path())?;

        self.populate_docker_file(&mut docker_file, &enclave_settings)?;

        if cfg!(debug_assertions) {
            file::log_docker_file(self.dir.path())?;
        }

        let resources = {
            let mut result = self.resources();

            let data = serde_json::to_vec(&enclave_settings)
                .map_err(|err| format!("Failed serializing enclave settings file. {:?}", err))?;

            result.push(Resource {
                name: "enclave-settings.json".to_string(),
                data,
                is_executable: false,
            });

            result
        };

        file::create_resources(&resources, self.dir.path())?;

        Ok(())
    }

    fn populate_docker_file(&self, file: &mut fs::File, enclave_settings: &EnclaveSettings) -> std::result::Result<(), String> {
        let install_dir_path = Path::new(INSTALLATION_DIR);

        let copy = DockerCopyArgs {
            items: self.requisites(),
            destination: INSTALLATION_DIR.to_string() + "/",
        };

        let run_enclave_cmd = {
            let enclave_bin = install_dir_path.join("enclave");

            let enclave_settings_file = install_dir_path.join(EnclaveImageBuilder::DEFAULT_ENCLAVE_SETTINGS_FILE);

            let user_name = {
                if let Some(pos) = enclave_settings.user.find(":") {
                    &enclave_settings.user[..pos]
                } else {
                    &enclave_settings.user
                }
            };

            // Quick fix for: https://fortanix.atlassian.net/browse/SALM-94
            // Sets the home variable specifically for applications that require it to run
            let switch_user_cmd = if user_name != "" && user_name != "root" {
                format!("export HOME=/home/{};", user_name)
            } else {
                String::new()
            };

            format!(
                "{} {} --vsock-port 5006 --settings-path {}",
                switch_user_cmd,
                enclave_bin.display(),
                enclave_settings_file.display()
            )
        };

        file::populate_docker_file(
            file,
            &self.client_image.to_string(),
            &copy,
            &rust_log_env_var(),
            &run_enclave_cmd,
        )
    }
}

pub struct ParentImageBuilder<'a> {
    pub output_image: DockerReference<'a>,

    pub parent_image: String,

    pub dir: &'a TempDir,

    pub start_options: NitroEnclavesConversionRequestOptions,
}

impl<'a> ParentImageBuilder<'a> {
    const DEFAULT_CPU_COUNT: u8 = 2;

    const DEFAULT_MEMORY_SIZE: u64 = 2048;

    fn startup_path(&self) -> PathBuf {
        self.dir.path().join("start-parent.sh")
    }

    pub async fn create_image(&self, docker_util: &DockerUtil) -> Result<ImageWithDetails> {
        self.create_requisites().map_err(|message| ConverterError {
            message,
            kind: ConverterErrorKind::RequisitesCreation,
        })?;
        info!("Parent prerequisites have been created!");

        let result = create_image(
            docker_util,
            &self.output_image,
            self.dir.path(),
            ConverterErrorKind::ParentImageCreation,
        )
        .await?;

        info!("Parent image has been created!");

        Ok(result)
    }

    fn create_requisites(&self) -> std::result::Result<(), String> {
        let mut docker_file = file::create_docker_file(self.dir.path())?;

        self.populate_docker_file(&mut docker_file)?;

        if cfg!(debug_assertions) {
            file::log_docker_file(self.dir.path())?;
        }

        file::create_resources(&self.resources(), self.dir.path())?;

        self.create_parent_startup_script()?;

        if cfg!(debug_assertions) {
            file::log_file(&self.startup_path())?;
        }

        Ok(())
    }

    fn populate_docker_file(&self, file: &mut fs::File) -> std::result::Result<(), String> {
        let copy = DockerCopyArgs {
            items: self.requisites(),
            destination: INSTALLATION_DIR.to_string() + "/",
        };

        let run_parent_cmd = Path::new(INSTALLATION_DIR).join("start-parent.sh").display().to_string();
<<<<<<< HEAD

        let env_vars = rust_log_env_var()
            + " "
            + &(self.cpu_count_env_var())
            + " "
            + &(self.mem_size_env_var())
            + " "
            + &(self.eos_debug_env_var());

=======

        let env_vars = rust_log_env_var()
            + " "
            + &(self.cpu_count_env_var())
            + " "
            + &(self.mem_size_env_var())
            + " "
            + &(self.eos_debug_env_var());

>>>>>>> 3221d4f4
        file::populate_docker_file(file, &self.parent_image, &copy, &env_vars, &run_parent_cmd)
    }

    fn create_parent_startup_script(&self) -> std::result::Result<(), String> {
        let mut file = fs::OpenOptions::new()
            .append(true)
            .open(self.startup_path())
            .map_err(|err| format!("Failed to open parent startup script {:?}", err))?;

        let start_enclave_command = self.start_enclave_command();

        file.write_all(start_enclave_command.as_bytes())
            .map_err(|err| format!("Failed to write to file {:?}", err))?;

        file.set_execute()
            .map_err(|err| format!("Cannot change permissions for a file {:?}", err))?;

        Ok(())
    }

    fn start_enclave_command(&self) -> String {
        let install_path = Path::new(INSTALLATION_DIR);
        let parent_bin = install_path.join("parent");

        // Construct two sets of commands for the parent start up script:
        // dbg_cmd runs the enclave in debug mode and prints enclave logs
        // to console. cmd simply runs the enclave with no additional
        // logging
        let (dbg_cmd, cmd) = self.get_nitro_run_commands(&install_path);

        // We start the parent side of the vsock proxy before running the enclave because we want it running
        // first. The nitro-cli run-enclave command exits after starting the enclave, so we foreground proxy
        // parent process so our container will stay running as long as the parent process stays running.
        format!(
            "\n\
             # Parent startup code \n\
             {} --vsock-port 5006 & \n\
             dbg_cmd=\"{}\" \n\
             cmd=\"{}\" \n\
             if [ -n \"$ENCLAVEOS_DEBUG\" ] ; then eval \"$dbg_cmd\" ; else eval \"$cmd\" ; fi; \n\
             fg \n",
            parent_bin.display(),
            dbg_cmd,
            cmd
        )
    }

    fn resources(&self) -> Vec<file::Resource> {
        vec![
            file::Resource {
                name: "start-parent.sh".to_string(),
                data: include_bytes!("resources/parent/start-parent.sh").to_vec(),
                is_executable: true,
            },
            file::Resource {
                name: "parent".to_string(),
                data: include_bytes!("resources/parent/parent").to_vec(),
                is_executable: true,
            },
        ]
    }

    fn requisites(&self) -> Vec<String> {
        vec![
            "start-parent.sh".to_string(),
            "parent".to_string(),
            EnclaveImageBuilder::ENCLAVE_FILE_NAME.to_string(),
        ]
    }

    fn eos_debug_env_var(&self) -> String {
        format!("ENCLAVEOS_DEBUG={}", {
            if cfg!(debug_assertions) {
                "debug"
            } else {
                ""
            }
        })
    }

    fn cpu_count_env_var(&self) -> String {
        format!(
            "CPU_COUNT={}",
            self.start_options.cpu_count.unwrap_or(ParentImageBuilder::DEFAULT_CPU_COUNT)
        )
    }

    fn mem_size_env_var(&self) -> String {
        format!(
            "MEM_SIZE={}",
            self.start_options
                .mem_size
                .as_ref()
                .map(|e| e.to_mb())
                .unwrap_or(ParentImageBuilder::DEFAULT_MEMORY_SIZE)
        )
    }

    fn get_nitro_run_commands(&self, install_path: &Path) -> (String, String) {
        let nitro_file_path = install_path.join(EnclaveImageBuilder::ENCLAVE_FILE_NAME);
        let sanitized_nitro_file = format!("'{}'", nitro_file_path.display());

        let nitro_run_cmd = format!(
            "nitro-cli run-enclave --eif-path {} --cpu-count \
                                           $CPU_COUNT --memory $MEM_SIZE",
            sanitized_nitro_file
        );

        // --enclave-name here is the name of the .eif file which is fixed to "enclave"
        let dbg_cmd = format!(
            "{} --debug-mode \n\
                                      nitro-cli console --enclave-name enclave ",
            nitro_run_cmd
        );
        return (dbg_cmd, nitro_run_cmd);
    }
}

async fn create_image(
    docker_util: &DockerUtil,
    image: &DockerReference<'_>,
    dir: &Path,
    kind: ConverterErrorKind,
) -> Result<ImageWithDetails> {
    docker_util
        .create_image(dir, image)
        .await
        .map_err(|message| ConverterError { message, kind })?;

    docker_util.get_image(image).await.map_err(|message| ConverterError {
        message,
        kind: ConverterErrorKind::ImageGet,
    })
}

fn rust_log_env_var() -> String {
    format!("RUST_LOG={}", {
        if cfg!(debug_assertions) {
            "debug"
        } else {
            "info"
        }
    })
}<|MERGE_RESOLUTION|>--- conflicted
+++ resolved
@@ -4,11 +4,7 @@
 
 use crate::file::{DockerCopyArgs, Resource, UnixFile};
 use crate::image::{create_nitro_image, DockerUtil, ImageWithDetails, PCRList};
-<<<<<<< HEAD
-use crate::Result;
-=======
 use crate::{Result, ImageKind, ImageToClean};
->>>>>>> 3221d4f4
 use crate::{file, ConverterError, ConverterErrorKind};
 use api_model::shared::EnclaveSettings;
 use api_model::NitroEnclavesConversionRequestOptions;
@@ -39,11 +35,7 @@
         &self,
         docker_util: &'a DockerUtil,
         enclave_settings: EnclaveSettings,
-<<<<<<< HEAD
-        images_to_clean_snd: Sender<String>,
-=======
         images_to_clean_snd: Sender<ImageToClean>,
->>>>>>> 3221d4f4
     ) -> Result<EnclaveBuilderResult> {
         self.create_requisites(enclave_settings).map_err(|message| ConverterError {
             message,
@@ -67,11 +59,7 @@
             ConverterErrorKind::EnclaveImageCreation,
         )
         .await
-<<<<<<< HEAD
-        .map(|e| e.make_temporary(images_to_clean_snd))?;
-=======
         .map(|e| e.make_temporary(ImageKind::Intermediate, images_to_clean_snd))?;
->>>>>>> 3221d4f4
 
         let nitro_image_path = &self.dir.path().join(EnclaveImageBuilder::ENCLAVE_FILE_NAME);
 
@@ -248,7 +236,6 @@
         };
 
         let run_parent_cmd = Path::new(INSTALLATION_DIR).join("start-parent.sh").display().to_string();
-<<<<<<< HEAD
 
         let env_vars = rust_log_env_var()
             + " "
@@ -258,17 +245,6 @@
             + " "
             + &(self.eos_debug_env_var());
 
-=======
-
-        let env_vars = rust_log_env_var()
-            + " "
-            + &(self.cpu_count_env_var())
-            + " "
-            + &(self.mem_size_env_var())
-            + " "
-            + &(self.eos_debug_env_var());
-
->>>>>>> 3221d4f4
         file::populate_docker_file(file, &self.parent_image, &copy, &env_vars, &run_parent_cmd)
     }
 
