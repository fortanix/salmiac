use clap::{
    App,
    AppSettings,
    Arg,
    ArgMatches
};
use env_logger;
<<<<<<< HEAD
use log::{error};
=======
use log::{info};
use tempfile::TempDir;
use serde::Deserialize;
use docker_image_reference::Reference as DockerReference;
>>>>>>> 63cb969f

use container_converter::ConverterArgs;

use std::fs;

#[tokio::main]
async fn main() -> Result<(), String> {
    env_logger::init();

    let console_arguments = console_arguments();

<<<<<<< HEAD
    let converter_arguments = ConverterArgs::from_console_arguments(&console_arguments)
        .expect("Cannot create console arguments");

    container_converter::run(converter_arguments)
        .await
        .map(|measurements| println!("{}", measurements))
        .map_err(|err| {
            error!("Converter exited with error: {}", err.message);
            err.message
        })
=======
    let mut client_image_raw = console_argument::<String>(&console_arguments, "image");
    let parent_image = console_argument_or_default::<String>(
        &console_arguments,
        "parent-image",
        "parent-base".to_string());
    let output_image_raw = console_argument::<String>(&console_arguments, "output-image");

    if client_image_raw == output_image_raw {
        return Err("Client and output image should point to different images!".to_string())
    }

    let client_image = {
        let result = DockerReference::from_str(&client_image_raw).unwrap();

        if result.tag().is_none() && !result.has_digest() {
            client_image_raw.push_str(":latest");
            DockerReference::from_str(&client_image_raw).unwrap()
        } else {
            result
        }
    };

    let output_image = DockerReference::from_str(&output_image_raw).unwrap();

    let credentials = if console_arguments.is_present("credentials-file") {
        let path = console_argument::<String>(&console_arguments, "credentials-file");
        let file_contents = fs::read_to_string(path)
            .map_err(|err| format!("Failed to read credentials file: {:?}", err))?;

        toml::from_str::<Credentials>(&file_contents)
            .map_err(|err| format!("Failed to read credentials from file: {:?}", err))?
    } else {
        Credentials::from_console_args(&console_arguments)
    };

    let input_repository = DockerUtil::new(credentials.pull_username, credentials.pull_password);

    info!("Retrieving client image!");
    let input_image = input_repository.get_remote_image(&client_image)
        .await
        .expect(&format!("Image {} not found", client_image_raw));

    info!("Retrieving CMD from client image!");
    let client_cmd = input_image.details.config.cmd.expect("No CMD present in user image");

    info!("Creating working directory!");
    let temp_dir = TempDir::new().map_err(|err| format!("Cannot create temp dir {:?}", err))?;

    let enclave_builder = EnclaveImageBuilder {
        client_image: client_image_raw.clone(),
        client_cmd : client_cmd[2..].to_vec(), // removes /bin/sh -c
        dir : &temp_dir,
    };

    info!("Building enclave image!");
    let nitro_file = enclave_builder.create_image(&input_repository)?;

    let parent_builder = ParentImageBuilder {
        output_image : output_image_raw.clone(),
        parent_image,
        nitro_file,
        dir : &temp_dir,
    };

    info!("Building parent image!");
    parent_builder.create_image(&input_repository)?;

    info!("Resulting image has been successfully created!");

    let result_image = input_repository.get_local_image(&output_image)
        .await
        .expect("Failed to retrieve converted image");

    let result_repository = DockerUtil::new(credentials.push_username, credentials.push_password);

    info!("Pushing resulting image to {}!", output_image_raw);
    result_repository.push_image(&result_image, &output_image).await?;

    info!("Resulting image has been successfully pushed to {} !", output_image_raw);

    Ok(())
>>>>>>> 63cb969f
}

fn console_arguments<'a>() -> ArgMatches<'a> {
    App::new("Container converter")
        .about("Converts user docker container to be able to run in AWS Nitro environment")
        .setting(AppSettings::DisableVersion)
        .arg(
            Arg::with_name("image")
                .help("your docker image")
                .long("image")
                .validator(image_validator)
                .takes_value(true)
                .required(true),
        )
        .arg(
            Arg::with_name("parent-image")
                .help("parent image")
                .long("parent-image")
                .takes_value(true)
                .required(false),
        )
        .arg(
            Arg::with_name("output-image")
                .help("output image name")
                .long("output-image")
                .validator(output_image_validator)
                .takes_value(true)
                .required(true),
        )
        .arg(
            Arg::with_name("pull-username")
                .help("user name for a repository that contains input image")
                .long("pull-username")
                .takes_value(true)
                .required(false),
        )
        .arg(
            Arg::with_name("pull-password")
                .help("password for a repository that contains input image")
                .long("pull-password")
                .takes_value(true)
                .required(false),
        )
        .arg(
            Arg::with_name("push-username")
                .help("user name for a repository that will contain output image")
                .long("push-username")
                .takes_value(true)
                .required(false),
        )
        .arg(
            Arg::with_name("push-password")
                .help("password for a repository that will contain output image")
                .long("push-password")
                .takes_value(true)
                .required(false),
        )
        .arg(
            Arg::with_name("credentials-file")
                .help("Path to a file with credentials")
                .long("credentials-file")
                .takes_value(true)
                .required(false),
        )
        .get_matches()
<<<<<<< HEAD
=======
}

fn console_argument<'a, T : From<&'a str>>(matches : &'a ArgMatches, name : &str) -> T {
    matches.value_of(name)
        .map(|e| T::from(e))
        .expect(&format!("Argument {} should be supplied", name))
}

fn console_argument_or_default<'a, T : From<&'a str>>(matches : &'a ArgMatches, name : &str, default : T) -> T {
    matches.value_of(name)
        .map(|e| T::from(e))
        .unwrap_or(default)
}

fn image_validator(arg : String) -> Result<(), String> {
    DockerReference::from_str(&arg)
        .map_err(|err| format!("Incorrect image format. {:?}", err))?;

    Ok(())
}

fn output_image_validator(arg : String) -> Result<(), String> {
    let output_image = DockerReference::from_str(&arg)
        .map_err(|err| format!("Incorrect image format. {:?}", err))?;

    if output_image.tag().is_none() || output_image.has_digest() {
        Err("Output image must have a tag and have no digest!".to_string())
    } else {
        Ok(())
    }
}

#[derive(Deserialize, Debug)]
struct Credentials {
    pub pull_username : String,

    pub pull_password : String,

    pub push_username : String,

    pub push_password : String
}

impl Credentials {
    pub fn from_console_args(console_arguments : &ArgMatches) -> Self {
        let pull_username = console_argument::<String>(&console_arguments, "pull-username");
        let pull_password = console_argument::<String>(&console_arguments, "pull-password");

        let push_username = console_argument_or_default::<String>(
            &console_arguments,
            "push-username",
            pull_username.clone());
        let push_password = console_argument_or_default::<String>(
            &console_arguments,
            "push-password",
            pull_password.clone());

        Credentials {
            pull_username,
            pull_password,
            push_username,
            push_password
        }
    }
>>>>>>> 63cb969f
}<|MERGE_RESOLUTION|>--- conflicted
+++ resolved
@@ -5,14 +5,7 @@
     ArgMatches
 };
 use env_logger;
-<<<<<<< HEAD
 use log::{error};
-=======
-use log::{info};
-use tempfile::TempDir;
-use serde::Deserialize;
-use docker_image_reference::Reference as DockerReference;
->>>>>>> 63cb969f
 
 use container_converter::ConverterArgs;
 
@@ -24,7 +17,6 @@
 
     let console_arguments = console_arguments();
 
-<<<<<<< HEAD
     let converter_arguments = ConverterArgs::from_console_arguments(&console_arguments)
         .expect("Cannot create console arguments");
 
@@ -35,89 +27,6 @@
             error!("Converter exited with error: {}", err.message);
             err.message
         })
-=======
-    let mut client_image_raw = console_argument::<String>(&console_arguments, "image");
-    let parent_image = console_argument_or_default::<String>(
-        &console_arguments,
-        "parent-image",
-        "parent-base".to_string());
-    let output_image_raw = console_argument::<String>(&console_arguments, "output-image");
-
-    if client_image_raw == output_image_raw {
-        return Err("Client and output image should point to different images!".to_string())
-    }
-
-    let client_image = {
-        let result = DockerReference::from_str(&client_image_raw).unwrap();
-
-        if result.tag().is_none() && !result.has_digest() {
-            client_image_raw.push_str(":latest");
-            DockerReference::from_str(&client_image_raw).unwrap()
-        } else {
-            result
-        }
-    };
-
-    let output_image = DockerReference::from_str(&output_image_raw).unwrap();
-
-    let credentials = if console_arguments.is_present("credentials-file") {
-        let path = console_argument::<String>(&console_arguments, "credentials-file");
-        let file_contents = fs::read_to_string(path)
-            .map_err(|err| format!("Failed to read credentials file: {:?}", err))?;
-
-        toml::from_str::<Credentials>(&file_contents)
-            .map_err(|err| format!("Failed to read credentials from file: {:?}", err))?
-    } else {
-        Credentials::from_console_args(&console_arguments)
-    };
-
-    let input_repository = DockerUtil::new(credentials.pull_username, credentials.pull_password);
-
-    info!("Retrieving client image!");
-    let input_image = input_repository.get_remote_image(&client_image)
-        .await
-        .expect(&format!("Image {} not found", client_image_raw));
-
-    info!("Retrieving CMD from client image!");
-    let client_cmd = input_image.details.config.cmd.expect("No CMD present in user image");
-
-    info!("Creating working directory!");
-    let temp_dir = TempDir::new().map_err(|err| format!("Cannot create temp dir {:?}", err))?;
-
-    let enclave_builder = EnclaveImageBuilder {
-        client_image: client_image_raw.clone(),
-        client_cmd : client_cmd[2..].to_vec(), // removes /bin/sh -c
-        dir : &temp_dir,
-    };
-
-    info!("Building enclave image!");
-    let nitro_file = enclave_builder.create_image(&input_repository)?;
-
-    let parent_builder = ParentImageBuilder {
-        output_image : output_image_raw.clone(),
-        parent_image,
-        nitro_file,
-        dir : &temp_dir,
-    };
-
-    info!("Building parent image!");
-    parent_builder.create_image(&input_repository)?;
-
-    info!("Resulting image has been successfully created!");
-
-    let result_image = input_repository.get_local_image(&output_image)
-        .await
-        .expect("Failed to retrieve converted image");
-
-    let result_repository = DockerUtil::new(credentials.push_username, credentials.push_password);
-
-    info!("Pushing resulting image to {}!", output_image_raw);
-    result_repository.push_image(&result_image, &output_image).await?;
-
-    info!("Resulting image has been successfully pushed to {} !", output_image_raw);
-
-    Ok(())
->>>>>>> 63cb969f
 }
 
 fn console_arguments<'a>() -> ArgMatches<'a> {
@@ -183,71 +92,4 @@
                 .required(false),
         )
         .get_matches()
-<<<<<<< HEAD
-=======
-}
-
-fn console_argument<'a, T : From<&'a str>>(matches : &'a ArgMatches, name : &str) -> T {
-    matches.value_of(name)
-        .map(|e| T::from(e))
-        .expect(&format!("Argument {} should be supplied", name))
-}
-
-fn console_argument_or_default<'a, T : From<&'a str>>(matches : &'a ArgMatches, name : &str, default : T) -> T {
-    matches.value_of(name)
-        .map(|e| T::from(e))
-        .unwrap_or(default)
-}
-
-fn image_validator(arg : String) -> Result<(), String> {
-    DockerReference::from_str(&arg)
-        .map_err(|err| format!("Incorrect image format. {:?}", err))?;
-
-    Ok(())
-}
-
-fn output_image_validator(arg : String) -> Result<(), String> {
-    let output_image = DockerReference::from_str(&arg)
-        .map_err(|err| format!("Incorrect image format. {:?}", err))?;
-
-    if output_image.tag().is_none() || output_image.has_digest() {
-        Err("Output image must have a tag and have no digest!".to_string())
-    } else {
-        Ok(())
-    }
-}
-
-#[derive(Deserialize, Debug)]
-struct Credentials {
-    pub pull_username : String,
-
-    pub pull_password : String,
-
-    pub push_username : String,
-
-    pub push_password : String
-}
-
-impl Credentials {
-    pub fn from_console_args(console_arguments : &ArgMatches) -> Self {
-        let pull_username = console_argument::<String>(&console_arguments, "pull-username");
-        let pull_password = console_argument::<String>(&console_arguments, "pull-password");
-
-        let push_username = console_argument_or_default::<String>(
-            &console_arguments,
-            "push-username",
-            pull_username.clone());
-        let push_password = console_argument_or_default::<String>(
-            &console_arguments,
-            "push-password",
-            pull_password.clone());
-
-        Credentials {
-            pull_username,
-            pull_password,
-            push_username,
-            push_password
-        }
-    }
->>>>>>> 63cb969f
 }