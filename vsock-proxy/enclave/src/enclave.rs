--- conflicted
+++ resolved
@@ -44,13 +44,7 @@
     // execution and it is considered an error if they do.
     let mut background_tasks = start_background_tasks(tap_devices);
 
-<<<<<<< HEAD
     with_background_tasks!(background_tasks, {
-=======
-    let certificate_info = setup_result.certificate_info.take();
-
-    let result = with_background_tasks!(background_tasks, {
->>>>>>> fb046fb0
         let use_file_system = setup_file_system(&setup_result.enclave_manifest, &mut parent_port).await?;
 
         for certificate in &mut setup_result.certificate_info {
@@ -119,11 +113,8 @@
         certificate_info,
         app_config,
         enclave_manifest,
-<<<<<<< HEAD
-        fs_root: fs_root.to_path_buf()
-=======
+        fs_root: fs_root.to_path_buf(),
         env_vars,
->>>>>>> fb046fb0
     })
 }
 
@@ -352,11 +343,9 @@
 
     enclave_manifest: EnclaveManifest,
 
-<<<<<<< HEAD
-    fs_root: PathBuf
-=======
-    env_vars: Vec<(String, String)>,
->>>>>>> fb046fb0
+    fs_root: PathBuf,
+
+    env_vars: Vec<(String, String)>
 }
 
 struct TapDeviceInfo {
