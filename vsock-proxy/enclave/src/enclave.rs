use async_process::Command;
use futures::stream::FuturesUnordered;
use log::{debug, info};
use nix::net::if_::if_nametoindex;
use tokio::task::JoinHandle;
use tokio_vsock::{VsockStream as AsyncVsockStream, VsockStream};
use tun::AsyncDevice;
use tun::Device;

use crate::app_configuration::{setup_application_configuration, EmAppApplicationConfiguration, EmAppCredentials};
<<<<<<< HEAD
use crate::certificate::{request_certificate, CertificateResult};
use crate::file_system::{close_dm_crypt_device, close_dm_verity_volume, copy_dns_file_to_mount, create_overlay_dirs, create_overlay_rw_dirs, generate_keyfile, mount_file_system_nodes, mount_overlay_fs, mount_read_only_file_system, mount_read_write_file_system, run_nbd_client, setup_dm_verity, unmount_file_system_nodes, unmount_overlay_fs, DMVerityConfig, ENCLAVE_FS_OVERLAY_ROOT, copy_startup_binary_to_mount};
=======
use crate::certificate::{request_certificate, write_certificate, CertificateResult, CertificateWithPath};
use crate::file_system::{
    close_dm_crypt_device, close_dm_verity_volume, copy_dns_file_to_mount, create_overlay_dirs, create_overlay_rw_dirs,
    generate_keyfile, mount_file_system_nodes, mount_overlay_fs, mount_read_only_file_system, mount_read_write_file_system,
    run_nbd_client, setup_dm_verity, unmount_file_system_nodes, unmount_overlay_fs, DMVerityConfig, ENCLAVE_FS_OVERLAY_ROOT,
};
>>>>>>> 7427df45
use api_model::shared::{EnclaveManifest, FileSystemConfig};
use api_model::CertificateConfig;
use shared::models::{ApplicationConfiguration, NBDConfiguration, NetworkDeviceSettings, SetupMessages, UserProgramExitStatus};
use shared::netlink::arp::NetlinkARP;
use shared::netlink::route::NetlinkRoute;
use shared::netlink::{Netlink, NetlinkCommon};
use shared::socket::{AsyncReadLvStream, AsyncWriteLvStream};
use shared::tap::{create_async_tap_device, start_tap_loops, tap_device_config};
use shared::{extract_enum_value, with_background_tasks, VSOCK_PARENT_CID};

use std::convert::From;
use std::fs;
use std::io::Write;
use std::path::{Path, PathBuf};

const CRYPT_KEYFILE: &str = "/etc/rw-keyfile";

const STARTUP_BINARY: &str = "/enclave-startup";

pub(crate) async fn run(vsock_port: u32, settings_path: &Path) -> Result<UserProgramExitStatus, String> {
    let mut parent_port = connect_to_parent_async(vsock_port).await?;

    let (setup_result, tap_devices) = startup(&mut parent_port, settings_path).await?;

    // Background tasks are futures that run for the whole duration of the enclave.
    // They represent background processes that run forever like forwarding network
    // packets between tap devices. They never exit during normal enclave
    // execution and it is considered an error if they do.
    let mut background_tasks = start_background_tasks(tap_devices);

    let result = with_background_tasks!(background_tasks, {
        let mut certificate_info = setup_enclave_certification(
            &mut parent_port,
            &setup_result.app_config.id,
            &setup_result.enclave_manifest.user_config.certificate_config,
            &setup_result.fs_root
        )
        .await?;

        let use_file_system = setup_file_system(&setup_result.enclave_manifest, &mut parent_port).await?;

        for certificate in &mut certificate_info {
            write_certificate(certificate)?;
        }

        let first_certificate = certificate_info.into_iter().next().map(|e| e.certificate_result);

        setup_app_configuration(&setup_result.app_config, first_certificate, &setup_result.fs_root)?;

        let exit_status =
            start_and_await_user_program_return(setup_result.enclave_manifest, setup_result.env_vars, use_file_system).await?;

        if use_file_system {
            cleanup().await?;
        }

        send_user_program_exit_status(&mut parent_port, exit_status.clone()).await?;

        Ok(exit_status)
    });

    await_enclave_exit(&mut parent_port).await?;

    result
}

async fn await_enclave_exit(parent_port: &mut AsyncVsockStream) -> Result<(), String> {
    extract_enum_value!(parent_port.read_lv().await?, SetupMessages::ExitEnclave => ())
}

// Return a tuple of EnclaveSetupResult and TapDeviceInfo so that they can be
// consumed by different functions used by the caller
async fn startup(
    parent_port: &mut AsyncVsockStream,
    settings_path: &Path,
) -> Result<(EnclaveSetupResult, Vec<TapDeviceInfo>), String> {
    let mut enclave_manifest = read_enclave_manifest(settings_path)?;

    debug!("Received enclave manifest {:?}", enclave_manifest);

    let env_vars = extract_enum_value!(parent_port.read_lv().await?, SetupMessages::EnvVariables(e) => e)?;

    let mut extra_user_program_args =
        extract_enum_value!(parent_port.read_lv().await?, SetupMessages::ExtraUserProgramArguments(e) => e)?;

    if enclave_manifest.is_debug {
        let existing_arguments = &mut enclave_manifest.user_config.user_program_config.arguments;

        existing_arguments.append(&mut extra_user_program_args);
    }

    let app_config = extract_enum_value!(parent_port.read_lv().await?, SetupMessages::ApplicationConfig(e) => e)?;

    let tap_devices = setup_tap_devices(parent_port).await?;

    let fs_root = if enclave_manifest.file_system_config.is_some() {
        Path::new(ENCLAVE_FS_OVERLAY_ROOT)
    } else {
        Path::new("/")
    };

    Ok((
        EnclaveSetupResult {
            app_config,
            enclave_manifest,
            fs_root: fs_root.to_path_buf(),
            env_vars,
        },
        tap_devices,
    ))
}

fn setup_app_configuration(
    app_config: &ApplicationConfiguration,
    certificate_info: Option<CertificateResult>,
    fs_root: &Path,
) -> Result<(), String> {
    if let (Some(certificate_info), Some(_)) = (certificate_info, &app_config.id) {
        let api = Box::new(EmAppApplicationConfiguration::new());
        let credentials = EmAppCredentials::new(certificate_info, app_config.skip_server_verify)?;

        info!("Setting up application configuration.");
        setup_application_configuration(&credentials, &app_config.ccm_backend_url, api, fs_root)
    } else {
        Ok(())
    }
}

async fn setup_file_system(enclave_manifest: &EnclaveManifest, parent_port: &mut AsyncVsockStream) -> Result<bool, String> {
    match &enclave_manifest.file_system_config {
        Some(config) => {
            parent_port.write_lv(&SetupMessages::UseFileSystem(true)).await?;

            info!("Awaiting NBD config");
            let nbd_config = extract_enum_value!(parent_port.read_lv().await?, SetupMessages::NBDConfiguration(e) => e)?;

            setup_file_system0(&nbd_config, &config).await?;

            Ok(true)
        }
        _ => {
            parent_port.write_lv(&SetupMessages::UseFileSystem(false)).await?;
            Ok(false)
        }
    }
}

async fn cleanup() -> Result<(), String> {
    unmount_file_system_nodes().await?;
    info!("Unmounted file system nodes.");

    unmount_overlay_fs().await?;
    info!("Unmounted overlay file system.");

    close_dm_crypt_device().await?;
    info!("Closed dm-crypt device.");

    close_dm_verity_volume().await?;
    info!("Closed dm-verity volume.");

    info!("Enclave cleanup has finished successfully.");
    Ok(())
}

async fn send_user_program_exit_status(vsock: &mut VsockStream, exit_status: UserProgramExitStatus) -> Result<(), String> {
    vsock.write_lv(&SetupMessages::UserProgramExit(exit_status)).await
}

fn start_background_tasks(tap_devices: Vec<TapDeviceInfo>) -> FuturesUnordered<JoinHandle<Result<(), String>>> {
    let result = FuturesUnordered::new();

    for tap_device in tap_devices {
        let res = start_tap_loops(tap_device.tap, tap_device.vsock, tap_device.mtu);

        result.push(res.read_handle);
        result.push(res.write_handle);
    }

    result
}

async fn start_and_await_user_program_return(
    enclave_manifest: EnclaveManifest,
    env_vars: Vec<(String, String)>,
    use_file_system: bool,
) -> Result<UserProgramExitStatus, String> {
    let user_program = tokio::spawn(start_user_program(enclave_manifest, env_vars, use_file_system));

    user_program
        .await
        .map_err(|err| format!("Join error in user program wait loop. {:?}", err))?
}

async fn setup_file_system0(nbd_config: &NBDConfiguration, file_system_config: &FileSystemConfig) -> Result<(), String> {
    for export in &nbd_config.exports {
        run_nbd_client(nbd_config.address, export.port, &export.name).await?;
        info!("Export {} is connected to NBD", export.name);
    }
    info!("All block files are connected and ready.");

    let verity_config = DMVerityConfig::new(file_system_config.hash_offset, file_system_config.root_hash.to_string());

    setup_dm_verity(&verity_config).await?;
    info!("Finished setup dm-verity.");

    create_overlay_dirs()?;
    info!("Created directories needed for overlay fs mount.");

    mount_read_only_file_system().await?;
    info!("Finished read only file system mount.");

    let crypt_file_path = Path::new(CRYPT_KEYFILE);
    generate_keyfile(crypt_file_path).await?;
    info!("Generated key file at {}", crypt_file_path.display());

    mount_read_write_file_system(crypt_file_path).await?;
    info!("Finished read/write file system mount.");

    // we can create read/write folders of the overlay file system (known as upper
    // dir and working dir) only after calling dm-crypt because dm-crypt formats
    // the volume before mounting.
    create_overlay_rw_dirs()?;
    info!("Created directories needed for overlay read/write part.");

    mount_overlay_fs().await?;
    info!("Mounted enclave root with overlay-fs.");

    mount_file_system_nodes().await?;

    copy_dns_file_to_mount()?;
    copy_startup_binary_to_mount(STARTUP_BINARY)?;

    info!("Finished file system mount.");

    Ok(())
}

<<<<<<< HEAD
async fn start_user_program(enclave_manifest: EnclaveManifest, use_file_system: bool) -> Result<UserProgramExitStatus, String> {
    let output = if use_file_system {
        let mut client_command = Command::new("chroot");
        let user_program = enclave_manifest.user_config.user_program_config;

=======
fn set_env_vars(command: &mut Command, env_vars: Vec<(String, String)>) {
    for (key, val) in env_vars {
        // Only filter out hostname and path for now.
        // TODO:: Filter out env variables based on what is
        // specified in the converter request
        if key != "HOSTNAME" && key != "PATH" {
            debug!("Adding env {:?}={:?}", key, val);
            command.env(key, val);
        }
    }
}

async fn start_user_program(
    enclave_manifest: EnclaveManifest,
    env_vars: Vec<(String, String)>,
    use_file_system: bool,
) -> Result<UserProgramExitStatus, String> {
    let mut client_command;
    if use_file_system {
        client_command = Command::new("chroot");
>>>>>>> 7427df45
        client_command.args([
            ENCLAVE_FS_OVERLAY_ROOT,
            STARTUP_BINARY,
            &user_program.working_dir,
            &user_program.entry_point,
        ]);
<<<<<<< HEAD

        client_command.args(user_program.arguments.clone());

        let client_program = client_command
            .spawn()
            .map_err(|err| format!("Failed to start client program!. {:?}", err))?;

        client_program
            .output()
            .await
            .map_err(|err| format!("Error while waiting for client program to finish: {:?}", err))?
=======
>>>>>>> 7427df45
    } else {
        client_command = Command::new(enclave_manifest.user_config.user_program_config.entry_point.clone());
    }

    let output = {
        if !enclave_manifest.user_config.user_program_config.arguments.is_empty() {
            client_command.args(enclave_manifest.user_config.user_program_config.arguments.clone());
        }

        set_env_vars(&mut client_command, env_vars);

        let client_program = client_command
            .spawn()
            .map_err(|err| format!("Failed to start client program!. {:?}", err))?;

        client_program
            .output()
            .await
            .map_err(|err| format!("Error while waiting for client program to finish: {:?}", err))?
    };

    let result = if let Some(code) = output.status.code() {
        UserProgramExitStatus::ExitCode(code)
    } else {
        UserProgramExitStatus::TerminatedBySignal
    };

    Ok(result)
}

async fn setup_tap_devices(vsock: &mut AsyncVsockStream) -> Result<Vec<TapDeviceInfo>, String> {
    let mut tap_devices = setup_enclave_networking(vsock).await?;
    info!("Finished networking setup.");

    let file_system_tap = setup_file_system_tap_device(vsock).await?;
    tap_devices.push(file_system_tap);
    info!("Finished file system tap device setup.");

    Ok(tap_devices)
}

async fn setup_file_system_tap_device(vsock: &mut AsyncVsockStream) -> Result<TapDeviceInfo, String> {
    let configuration = extract_enum_value!(vsock.read_lv().await?, SetupMessages::FSNetworkDeviceSettings(e) => e)?;

    let tap = create_async_tap_device(&tap_device_config(&configuration.l3_address, configuration.mtu))?;

    let fs_vsock = connect_to_parent_async(configuration.vsock_port_number).await?;

    info!("FS Device {} is connected and ready.", configuration.vsock_port_number);

    Ok(TapDeviceInfo {
        vsock: fs_vsock,
        tap,
        mtu: configuration.mtu,
    })
}

struct EnclaveSetupResult {
    app_config: ApplicationConfiguration,

    enclave_manifest: EnclaveManifest,

    fs_root: PathBuf,

    env_vars: Vec<(String, String)>,
}

struct TapDeviceInfo {
    vsock: AsyncVsockStream,

    tap: AsyncDevice,

    mtu: u32,
}

async fn setup_enclave_networking(parent_port: &mut AsyncVsockStream) -> Result<Vec<TapDeviceInfo>, String> {
    let netlink = Netlink::new();

    let device_settings_list = extract_enum_value!(parent_port.read_lv().await?, SetupMessages::NetworkDeviceSettings(s) => s)?;

    let mut result: Vec<TapDeviceInfo> = Vec::new();

    for device_settings in &device_settings_list {
        let tap = setup_network_device(device_settings, &netlink).await?;
        info!("Trying to connect on port {}", device_settings.vsock_port_number);
        let vsock = connect_to_parent_async(device_settings.vsock_port_number).await?;

        info!("Device {} is connected and ready.", device_settings.vsock_port_number);

        result.push(TapDeviceInfo {
            vsock,
            tap,
            mtu: device_settings.mtu,
        });
    }

    let global_settings = extract_enum_value!(parent_port.read_lv().await?, SetupMessages::GlobalNetworkSettings(s) => s)?;

    fs::create_dir("/run/resolvconf").map_err(|err| format!("Failed creating /run/resolvconf. {:?}", err))?;

    let mut dns_file = fs::File::create("/run/resolvconf/resolv.conf")
        .map_err(|err| format!("Failed to create enclave /run/resolvconf/resolv.conf. {:?}", err))?;

    dns_file
        .write_all(&global_settings.dns_file)
        .map_err(|err| format!("Failed writing to /run/resolvconf/resolv.conf. {:?}", err))?;

    debug!("Enclave DNS file has been populated.");

    Ok(result)
}

async fn setup_network_device(parent_settings: &NetworkDeviceSettings, netlink: &Netlink) -> Result<AsyncDevice, String> {
    let tap_device = create_async_tap_device(&tun::Configuration::from(parent_settings))?;

    let tap_index =
        if_nametoindex(tap_device.get_ref().name()).map_err(|err| format!("Cannot find index for tap device {:?}", err))?;

    info!(
        "Setting up device with index {} and settings {:?}.",
        tap_index, parent_settings
    );

    netlink
        .set_link_for_device(tap_index, &parent_settings.self_l2_address)
        .await?;

    // It is required that we add routes first and than the gateway
    // Kernel allows us to add the gateway only if there is a reachable route for
    // gateway's address in the routing table. Without said route(s) the kernel
    // will return NETWORK_UNREACHABLE status code for our add_gateway function.
    for route in &parent_settings.routes {
        match netlink.add_route_for_device(tap_index, route).await {
            Err(e) => {
                log::warn!("Failed adding route {:?}", e);
            }
            _ => {
                info!("Added route {:?}.", route);
            }
        }
    }

    if let Some(gateway) = &parent_settings.gateway {
        netlink.add_gateway(gateway).await?;
        debug!("Gateway {:?} is set.", parent_settings.gateway);
    }

    // It might be the case when parent's neighbour resolution depends on a static
    // manually inserted ARP entries and not on protocol's capability to
    // automatically learn neighbours. In this case we have to manually copy
    // those entries from parent as it becomes the only way for the enclave to know
    // it's neighbours.
    for arp_entry in &parent_settings.static_arp_entries {
        netlink.add_neighbour_for_device(tap_index, arp_entry).await?;

        debug!("ARP entry {:?} is set.", arp_entry);
    }

    Ok(tap_device)
}

async fn setup_enclave_certification(
    vsock: &mut AsyncVsockStream,
    app_config_id: &Option<String>,
    cert_settings: &Vec<CertificateConfig>,
    fs_root: &Path,
) -> Result<Vec<CertificateWithPath>, String> {
    let mut result = Vec::new();

    // Zero or more certificate requests.
    for cert_config in cert_settings {
        let certificate_result = request_certificate(vsock, cert_config, app_config_id).await?;

        result.push(CertificateWithPath::new(certificate_result, cert_config, fs_root));
    }

    vsock.write_lv(&SetupMessages::NoMoreCertificates).await?;

    info!("Finished requesting {} certificates.", result.len());

    Ok(result)
}

async fn connect_to_parent_async(port: u32) -> Result<AsyncVsockStream, String> {
    let result = AsyncVsockStream::connect(VSOCK_PARENT_CID, port)
        .await
        .map_err(|err| format!("Failed to connect to parent: {:?}", err))?;

    info!("Connected to parent.");

    Ok(result)
}

fn read_enclave_manifest(path: &Path) -> Result<EnclaveManifest, String> {
    let settings_raw = fs::read_to_string(path).map_err(|err| format!("Failed to read enclave manifest file. {:?}", err))?;

    serde_json::from_str(&settings_raw).map_err(|err| format!("Failed to deserialize enclave manifest. {:?}", err))
}

pub fn write_to_file<C: AsRef<[u8]>>(path: &Path, data: &C, entity_name: &str) -> Result<(), String> {
    fs::write(path, data).map_err(|err| format!("Failed to write {} into file {}. {:?}", path.display(), entity_name, err))
}<|MERGE_RESOLUTION|>--- conflicted
+++ resolved
@@ -8,17 +8,12 @@
 use tun::Device;
 
 use crate::app_configuration::{setup_application_configuration, EmAppApplicationConfiguration, EmAppCredentials};
-<<<<<<< HEAD
-use crate::certificate::{request_certificate, CertificateResult};
-use crate::file_system::{close_dm_crypt_device, close_dm_verity_volume, copy_dns_file_to_mount, create_overlay_dirs, create_overlay_rw_dirs, generate_keyfile, mount_file_system_nodes, mount_overlay_fs, mount_read_only_file_system, mount_read_write_file_system, run_nbd_client, setup_dm_verity, unmount_file_system_nodes, unmount_overlay_fs, DMVerityConfig, ENCLAVE_FS_OVERLAY_ROOT, copy_startup_binary_to_mount};
-=======
 use crate::certificate::{request_certificate, write_certificate, CertificateResult, CertificateWithPath};
 use crate::file_system::{
     close_dm_crypt_device, close_dm_verity_volume, copy_dns_file_to_mount, create_overlay_dirs, create_overlay_rw_dirs,
     generate_keyfile, mount_file_system_nodes, mount_overlay_fs, mount_read_only_file_system, mount_read_write_file_system,
     run_nbd_client, setup_dm_verity, unmount_file_system_nodes, unmount_overlay_fs, DMVerityConfig, ENCLAVE_FS_OVERLAY_ROOT,
 };
->>>>>>> 7427df45
 use api_model::shared::{EnclaveManifest, FileSystemConfig};
 use api_model::CertificateConfig;
 use shared::models::{ApplicationConfiguration, NBDConfiguration, NetworkDeviceSettings, SetupMessages, UserProgramExitStatus};
@@ -256,13 +251,6 @@
     Ok(())
 }
 
-<<<<<<< HEAD
-async fn start_user_program(enclave_manifest: EnclaveManifest, use_file_system: bool) -> Result<UserProgramExitStatus, String> {
-    let output = if use_file_system {
-        let mut client_command = Command::new("chroot");
-        let user_program = enclave_manifest.user_config.user_program_config;
-
-=======
 fn set_env_vars(command: &mut Command, env_vars: Vec<(String, String)>) {
     for (key, val) in env_vars {
         // Only filter out hostname and path for now.
@@ -280,21 +268,34 @@
     env_vars: Vec<(String, String)>,
     use_file_system: bool,
 ) -> Result<UserProgramExitStatus, String> {
-    let mut client_command;
-    if use_file_system {
-        client_command = Command::new("chroot");
->>>>>>> 7427df45
+
+    let user_program = enclave_manifest.user_config.user_program_config;
+
+    let mut client_command = if use_file_system {
+        let mut client_command = Command::new("chroot");
+
         client_command.args([
             ENCLAVE_FS_OVERLAY_ROOT,
             STARTUP_BINARY,
             &user_program.working_dir,
             &user_program.entry_point,
         ]);
-<<<<<<< HEAD
 
         client_command.args(user_program.arguments.clone());
 
-        let client_program = client_command
+		client_command
+
+    } else {
+        let client_command = Command::new(user_program_config.entry_point.clone());
+
+        client_command.args(user_program.arguments.clone());
+
+        client_command
+    };
+
+	set_env_vars(&mut client_command, env_vars);
+    
+    let client_program = client_command
             .spawn()
             .map_err(|err| format!("Failed to start client program!. {:?}", err))?;
 
@@ -302,28 +303,6 @@
             .output()
             .await
             .map_err(|err| format!("Error while waiting for client program to finish: {:?}", err))?
-=======
->>>>>>> 7427df45
-    } else {
-        client_command = Command::new(enclave_manifest.user_config.user_program_config.entry_point.clone());
-    }
-
-    let output = {
-        if !enclave_manifest.user_config.user_program_config.arguments.is_empty() {
-            client_command.args(enclave_manifest.user_config.user_program_config.arguments.clone());
-        }
-
-        set_env_vars(&mut client_command, env_vars);
-
-        let client_program = client_command
-            .spawn()
-            .map_err(|err| format!("Failed to start client program!. {:?}", err))?;
-
-        client_program
-            .output()
-            .await
-            .map_err(|err| format!("Error while waiting for client program to finish: {:?}", err))?
-    };
 
     let result = if let Some(code) = output.status.code() {
         UserProgramExitStatus::ExitCode(code)
