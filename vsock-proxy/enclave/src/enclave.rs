--- conflicted
+++ resolved
@@ -13,11 +13,8 @@
 use crate::certificate::{request_certificate, write_certificate_info_to_file_system, CertificateResult};
 use crate::file_system::{copy_dns_file_to_mount, mount_file_system, mount_nbd_device,
                          run_nbd_client, create_overlay_dirs, mount_overlay_fs, ENCLAVE_FS_OVERLAY_ROOT};
-<<<<<<< HEAD
-use api_model::shared::EnclaveSettings;
-=======
+
 use api_model::shared::EnclaveManifest;
->>>>>>> bfdf3713
 use api_model::CertificateConfig;
 use shared::device::{create_async_tap_device, start_tap_loops, tap_device_config, NetworkDeviceSettings, SetupMessages};
 use shared::netlink::arp::NetlinkARP;
@@ -144,11 +141,7 @@
 ) -> Result<UserProgramExitStatus, String> {
     let output = if use_file_system {
         let mut client_command = Command::new("chroot");
-<<<<<<< HEAD
-        client_command.args([ENCLAVE_FS_OVERLAY_ROOT, &enclave_settings.user_program_config.entry_point]);
-=======
         client_command.args([ENCLAVE_FS_OVERLAY_ROOT, &enclave_manifest.user_config.user_program_config.entry_point]);
->>>>>>> bfdf3713
 
         if !enclave_manifest.user_config.user_program_config.arguments.is_empty() {
             client_command.args(enclave_manifest.user_config.user_program_config.arguments.clone());
