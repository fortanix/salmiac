--- conflicted
+++ resolved
@@ -14,10 +14,6 @@
 nix = "0.15.0"
 futures = "0.3"
 tun = {version = "0.5.3" ,features = ["async"] }
-<<<<<<< HEAD
-tokio = { version = "1.0.1", features = ["macros", "rt", "rt-multi-thread", "io-util"] }
-tokio-vsock = "0.3.1"
-=======
 tokio = { version = "1.0.1", features = ["macros", "rt", "rt-multi-thread", "io-util", "time"] }
 tokio-vsock = "0.3.1"
 em-app = { git = "https://github.com/fortanix/rust-sgx", branch = "acruceru/em-app-update", features = ["nitro"] }
@@ -25,5 +21,4 @@
 serde_json = "1.0.68"
 serde = { version = "1.0.127", features = ["derive"] }
 nsm-lib = { git = "https://github.com/aws/aws-nitro-enclaves-nsm-api", branch = "main" }
-nsm-io = { git = "https://github.com/aws/aws-nitro-enclaves-nsm-api", branch = "main" }
->>>>>>> 1573bf9a
+nsm-io = { git = "https://github.com/aws/aws-nitro-enclaves-nsm-api", branch = "main" }