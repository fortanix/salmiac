--- conflicted
+++ resolved
@@ -22,11 +22,7 @@
 futures = "0.3"
 pcap-async = "0.4.1"
 tun = {version = "0.5.3" ,features = ["async"] }
-<<<<<<< HEAD
-em-app = { git = "https://github.com/fortanix/rust-sgx" }
+em-app = { git = "https://github.com/fortanix/rust-sgx.git" }
 
 [features]
-file-system = []
-=======
-em-app = { git = "https://github.com/fortanix/rust-sgx.git" }
->>>>>>> a52cbff7
+file-system = []