--- conflicted
+++ resolved
@@ -13,11 +13,7 @@
 async fn main() -> Result<(), String> {
     env_logger::init();
 
-<<<<<<< HEAD
     let matches = console_arguments();
-=======
-    let matches =  console_arguments();
->>>>>>> dae2dc93
 
     let vsock_port = parse_console_argument::<u32>(&matches, "vsock-port");
 
