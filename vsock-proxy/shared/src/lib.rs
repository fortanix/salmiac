pub mod device;
pub mod netlink;
pub mod socket;

use clap::ArgMatches;
use serde::{Deserialize, Serialize};
use tokio::task::JoinError;

use std::borrow::Borrow;
use std::convert::TryFrom;
use std::net::{Ipv4Addr, Ipv6Addr};
use std::num::ParseIntError;

<<<<<<< HEAD
pub const ETHERNET_HEADER_SIZE: u32 = 14;

pub fn vec_to_ip4(vec : &[u8]) -> Result<Ipv4Addr, String> {
    let as_array = <[u8; 4]>::try_from(&vec[..])
        .map_err(|err| format!("Cannot convert vec to array {:?}", err))?;
=======
pub fn vec_to_ip4(vec: &[u8]) -> Result<Ipv4Addr, String> {
    let as_array = <[u8; 4]>::try_from(&vec[..]).map_err(|err| format!("Cannot convert vec to array {:?}", err))?;
>>>>>>> 133e8ca2

    Ok(Ipv4Addr::from(as_array))
}

pub fn vec_to_ip6(vec: &[u16]) -> Result<Ipv6Addr, String> {
    let as_array = <[u16; 8]>::try_from(&vec[..]).map_err(|err| format!("Cannot convert vec to array {:?}", err))?;

    Ok(Ipv6Addr::from(as_array))
}

pub const VSOCK_PARENT_CID: u32 = 3; // From AWS Nitro documentation.

pub const DATA_SOCKET: u32 = 100;

pub const PACKET_LOG_STEP: u32 = 5000;

pub fn log_packet_processing(count: u32, step: u32, source: &str) -> u32 {
    let result = count.overflowing_add(1).0;

    if result % step == 0 {
        log::debug!("Successfully served another {} packets from {}!", step, source);
    }

    result
}

pub fn parse_console_argument<T: NumArg>(args: &ArgMatches, name: &str) -> T {
    parse_optional_console_argument(args, name).expect(format!("{} must be specified", name).as_str())
}

pub fn parse_optional_console_argument<T: NumArg>(args: &ArgMatches, name: &str) -> Option<T> {
    args.value_of(name).map(|e| T::parse_arg(e))
}

pub trait NumArg: Copy {
    fn from_str_radix(src: &str, radix: u32) -> Result<Self, ParseIntError>;

    fn parse_arg<S: Borrow<str>>(s: S) -> Self {
        parse_num(s).unwrap()
    }

    fn validate_arg(s: String) -> Result<(), String> {
        match parse_num::<Self, _>(s) {
            Ok(_) => Ok(()),
            Err(_) => Err(String::from("the value must be numeric")),
        }
    }
}

fn parse_num<T: NumArg, S: Borrow<str>>(s: S) -> Result<T, ParseIntError> {
    let s = s.borrow();
    if s.starts_with("0x") {
        T::from_str_radix(&s[2..], 16)
    } else {
        T::from_str_radix(s, 10)
    }
}

macro_rules! impl_numarg(
($($t:ty),+) => ($(
    impl NumArg for $t {
        fn from_str_radix(src: &str, radix: u32) -> Result<Self, ParseIntError> {
            Self::from_str_radix(src,radix)
        }
    }
)+););
impl_numarg!(u32);

#[macro_export]
macro_rules! extract_enum_value {
    ($value:expr, $pattern:pat => $extracted_value:expr) => {
        match $value {
            $pattern => Ok($extracted_value),
            x => Err(format!(
                "Expected {:?} for enum variant, but got {:?}",
                stringify!($pattern),
                x
            )),
        }
    };
}

#[derive(Serialize, Deserialize, Debug, Clone)]
pub enum UserProgramExitStatus {
    ExitCode(i32),
    TerminatedBySignal,
}

pub fn handle_background_task_exit(
    result: Result<Result<(), String>, JoinError>,
    task_name: &str,
) -> Result<UserProgramExitStatus, String> {
    match result {
        Err(err) => Err(format!("Join error in {}. {:?}", task_name, err))?,
        Ok(Err(err)) => Err(err),
        // Background tasks never exit with success
        _ => {
            unreachable!()
        }
    }
}<|MERGE_RESOLUTION|>--- conflicted
+++ resolved
@@ -11,16 +11,10 @@
 use std::net::{Ipv4Addr, Ipv6Addr};
 use std::num::ParseIntError;
 
-<<<<<<< HEAD
 pub const ETHERNET_HEADER_SIZE: u32 = 14;
 
-pub fn vec_to_ip4(vec : &[u8]) -> Result<Ipv4Addr, String> {
-    let as_array = <[u8; 4]>::try_from(&vec[..])
-        .map_err(|err| format!("Cannot convert vec to array {:?}", err))?;
-=======
 pub fn vec_to_ip4(vec: &[u8]) -> Result<Ipv4Addr, String> {
     let as_array = <[u8; 4]>::try_from(&vec[..]).map_err(|err| format!("Cannot convert vec to array {:?}", err))?;
->>>>>>> 133e8ca2
 
     Ok(Ipv4Addr::from(as_array))
 }
